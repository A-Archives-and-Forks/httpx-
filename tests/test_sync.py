--- conflicted
+++ resolved
@@ -54,7 +54,6 @@
     assert response.status_code == 200
     content = b""
     for chunk in response.stream():
-<<<<<<< HEAD
         body += chunk
     assert body == b"Hello, world!"
 
@@ -67,8 +66,4 @@
     body = b""
     for chunk in response.raw():
         body += chunk
-    assert body == b"Hello, world!"
-=======
-        content += chunk
-    assert content == b"Hello, world!"
->>>>>>> 302fe93d
+    assert body == b"Hello, world!"